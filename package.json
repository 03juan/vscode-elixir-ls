{
  "name": "elixir-ls",
  "displayName": "ElixirLS: Elixir support and debugger",
  "homepage": "https://github.com/JakeBecker/elixir-ls",
  "repository": {
    "type": "git",
    "url": "https://github.com/JakeBecker/vscode-elixir-ls.git"
  },
  "icon": "images/logo.png",
  "description": "Elixir support with debugger, autocomplete, and more. Powered by ElixirLS.",
  "author": "Jake Becker",
  "license": "MIT",
  "publisher": "JakeBecker",
  "version": "0.2.24",
  "engines": {
    "vscode": "^1.25.1"
  },
  "categories": [
    "Programming Languages",
    "Debuggers"
  ],
  "activationEvents": [
    "onLanguage:elixir"
  ],
  "main": "./out/src/extension",
  "contributes": {
    "configurationDefaults": {
      "[elixir]": {
        "editor.insertSpaces": true,
        "editor.tabSize": 2,
        "editor.wordBasedSuggestions": false,
        "editor.formatOnType": true,
        "editor.acceptSuggestionOnEnter": "off",
        "editor.trimAutoWhitespace": false,
        "files.trimTrailingWhitespace": true,
        "files.insertFinalNewline": true
      }
    },
    "configuration": {
      "title": "ElixirLS configuration",
      "properties": {
        "elixirLS.dialyzerEnabled": {
          "type": "boolean",
          "default": true,
          "description": "Run ElixirLS's rapid Dialyzer when code is saved"
        },
        "elixirLS.dialyzerWarnOpts": {
          "description": "Dialyzer options to enable or disable warnings. See Dialyzer's documentation for options. Note that the \"race_conditions\" option is unsupported",
          "type": "array",
          "uniqueItems": true,
          "items": {
            "type": "string",
            "enum": [
              "error_handling",
              "no_behaviours",
              "no_contracts",
              "no_fail_call",
              "no_fun_app",
              "no_improper_lists",
              "no_match",
              "no_missing_calls",
              "no_opaque",
              "no_return",
              "no_undefined_callbacks",
              "no_unused",
              "underspecs",
              "unknown",
              "unmatched_returns",
              "overspecs",
              "specdiffs"
            ]
          },
          "default": []
        },
        "elixirLS.dialyzerFormat": {
          "description": "Formatter to use for Dialyzer warnings",
          "type": "string",
          "enum": [
            "dialyzer",
            "dialyxir_short",
            "dialyxir_long"
          ],
          "default": "dialyzer"
        },
        "elixirLS.mixEnv": {
          "type": "string",
          "description": "Mix environment to use for compilation",
          "default": "test",
          "minLength": 1
        },
        "elixirLS.projectDir": {
          "type": "string",
          "description": "Subdirectory containing Mix project if not in the project root",
          "minLength": 1
        },
        "elixirLS.fetchDeps": {
          "type": "boolean",
          "description": "Automatically fetch project dependencies when compiling",
          "default": true
        },
        "elixirLS.suggestSpecs": {
          "type": "boolean",
          "description": "Suggest @spec annotations inline using Dialyzer's inferred success typings (Requires Dialyzer)",
          "default": true
        }
      }
    },
    "languages": [
      {
        "id": "elixir",
        "aliases": [
          "Elixir",
          "elixir"
        ],
        "extensions": [
          ".ex",
          ".exs"
        ],
<<<<<<< HEAD
        "filenames": [
          "mix.lock"
        ],
        "configuration": "./elixir.configuration.json"
=======
        "configuration": "./elixir-language-configuration.json"
>>>>>>> 3b89ac05
      },
      {
        "id": "EEx",
        "aliases": [
          "EEx",
          "eex"
        ],
        "extensions": [
          ".eex"
        ],
        "configuration": "./eex-language-configuration.json"
      },
      {
        "id": "HTML (EEx)",
        "aliases": [
          "HTML (EEx)"
        ],
        "extensions": [
          ".html.eex"
        ],
        "configuration": "./eex-language-configuration.json"
      }
    ],
    "grammars": [
      {
        "language": "elixir",
        "scopeName": "source.elixir",
        "path": "./syntaxes/elixir.json"
      },
      {
        "language": "EEx",
        "scopeName": "text.elixir",
        "path": "./syntaxes/eex.json"
      },
      {
        "language": "HTML (EEx)",
        "scopeName": "text.html.elixir",
        "path": "./syntaxes/html (eex).json"
      }
    ],
    "breakpoints": [
      {
        "language": "elixir"
      }
    ],
    "debuggers": [
      {
        "type": "mix_task",
        "label": "Mix Task",
        "windows": {
          "program": "elixir-ls-release/debugger.bat"
        },
        "linux": {
          "program": "elixir-ls-release/debugger.sh"
        },
        "osx": {
          "program": "elixir-ls-release/debugger.sh"
        },
        "languages": [
          "elixir"
        ],
        "configurationAttributes": {
          "launch": {
            "required": [
              "projectDir"
            ],
            "properties": {
              "task": {
                "type": "string",
                "description": "Mix task name (without arguments)",
                "default": "run"
              },
              "taskArgs": {
                "type": "array",
                "description": "List of arguments for task",
                "default": [],
                "items": {
                  "type": "string"
                }
              },
              "env": {
                "type": "object",
                "description": "Environment variables to set before debugging. You may want to set MIX_ENV in here."
              },
              "projectDir": {
                "type": "string",
                "description": "Project root directory (usually the workspace root)",
                "default": "${workspaceRoot}"
              },
              "startApps": {
                "type": "boolean",
                "description": "Run apps.start before requiring files. This should be set to true for Phoenix tests, but false in most other cases"
              },
              "excludeModules": {
                "type": "array",
                "description": "Names of modules not to interpret. If a module contains NIFs, you should exclude it. Examples: Some.Module, :erlang_module",
                "items": {
                  "type": "string",
                  "minLength": 1
                },
                "uniqueItems": true
              },
              "requireFiles": {
                "type": "array",
                "description": "Paths for any .exs files to interpret before debugging in the order they should be loaded. Accepts path wildcards",
                "items": {
                  "type": "string"
                }
              },
              "stackTraceMode": {
                "type": "string",
                "description": ":int.stack_trace/1 option",
                "enum": [
                  "all",
                  "no_tail",
                  "false"
                ],
                "default": "no_tail"
              }
            }
          }
        },
        "initialConfigurations": [
          {
            "type": "mix_task",
            "name": "mix (Default task)",
            "request": "launch",
            "projectDir": "${workspaceRoot}"
          },
          {
            "type": "mix_task",
            "name": "mix test",
            "request": "launch",
            "task": "test",
            "taskArgs": [
              "--trace"
            ],
            "startApps": true,
            "projectDir": "${workspaceRoot}",
            "requireFiles": [
              "test/**/test_helper.exs",
              "test/**/*_test.exs"
            ]
          }
        ],
        "configurationSnippets": [
          {
            "label": "Elixir Mix",
            "description": "Launch a Mix task",
            "body": {
              "type": "mix_task",
              "request": "launch",
              "name": "mix ${1:task}",
              "task": "${1:task}",
              "taskArgs": [],
              "projectDir": "^\"\\${workspaceRoot}\""
            }
          }
        ]
      }
    ],
    "problemMatchers": [
      {
        "name": "mixCompileError",
        "owner": "elixir",
        "fileLocation": [
          "relative",
          "${workspaceRoot}"
        ],
        "severity": "error",
        "pattern": {
          "regexp": "^\\*\\* \\((\\w+)\\) (.*):(\\d+): (.*)$",
          "file": 2,
          "location": 3,
          "message": 0
        }
      },
      {
        "name": "mixCompileWarning",
        "owner": "elixir",
        "fileLocation": [
          "relative",
          "${workspaceRoot}"
        ],
        "severity": "warning",
        "pattern": [
          {
            "regexp": "^warning: (.*)$",
            "message": 1
          },
          {
            "regexp": "^  (.*):(\\d+)(.*)$",
            "file": 1,
            "location": 2,
            "message": 3
          }
        ]
      },
      {
        "name": "mixTestFailure",
        "owner": "elixir",
        "fileLocation": [
          "relative",
          "${workspaceRoot}"
        ],
        "severity": "warning",
        "pattern": [
          {
            "regexp": "^\\s*\\d+\\) (.*)$",
            "message": 1
          },
          {
            "regexp": "^\\s*(.*):(\\d+)$",
            "file": 1,
            "location": 2
          }
        ]
      }
    ]
  },
  "scripts": {
    "vscode:prepublish": "tsc -p ./ && cp elixir-ls/CHANGELOG.md . && cd elixir-ls && mix elixir_ls.release -o ../elixir-ls-release",
    "compile": "tsc -p ./ && cd elixir-ls && mix elixir_ls.release -o ../elixir-ls-release",
    "update-vscode": "node ./node_modules/vscode/bin/install",
    "postinstall": "node ./node_modules/vscode/bin/install"
  },
  "devDependencies": {
    "@types/mocha": "^2.2.33",
    "@types/node": "^6.14.4",
    "typescript": "^2.9.2",
    "vscode": "^1.1.30"
  },
  "dependencies": {
    "shelljs": "^0.8.3",
    "vscode-languageclient": "^4.4.2"
  }
}<|MERGE_RESOLUTION|>--- conflicted
+++ resolved
@@ -116,14 +116,10 @@
           ".ex",
           ".exs"
         ],
-<<<<<<< HEAD
         "filenames": [
           "mix.lock"
         ],
-        "configuration": "./elixir.configuration.json"
-=======
         "configuration": "./elixir-language-configuration.json"
->>>>>>> 3b89ac05
       },
       {
         "id": "EEx",
