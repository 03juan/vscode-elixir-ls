/* --------------------------------------------------------------------------------------------
 * Copyright (c) Microsoft Corporation. All rights reserved.
 * Licensed under the MIT License. See License.txt in the project root for license information.
 * ------------------------------------------------------------------------------------------ */
"use strict";

import * as vscode from "vscode";
import { execSync } from "child_process";
import * as shell from "shelljs";
import * as path from "path";

import { workspace, ExtensionContext, WorkspaceFolder, Uri } from "vscode";
import {
  ExecuteCommandParams,
  LanguageClient,
  LanguageClientOptions,
  RevealOutputChannelOn,
  ServerOptions
} from "vscode-languageclient";
import * as os from "os";
import Commands from "./constants/commands";
import runFromCodeLens from "./commands/runTestFromCodeLens";

interface TerminalLinkWithData extends vscode.TerminalLink {
  data: {
    app: string,
    file: string,
    line: number
  }
}

const ExpandMacroTitle = 'Expand macro result'

export let defaultClient: LanguageClient | null;
const clients: Map<string, LanguageClient> = new Map();
let _sortedWorkspaceFolders: string[] | undefined;

function testElixirCommand(command: string): false | Buffer {
  try {
    return execSync(`${command} -e " "`);
  } catch {
    return false;
  }
}

function testElixir(): boolean {
  let testResult = testElixirCommand("elixir");
  if (testResult === false) {
    // Try finding elixir in the path directly
    const elixirPath = shell.which("elixir");
    if (elixirPath) {
      testResult = testElixirCommand(elixirPath);
    }
  }

  if (!testResult) {
    vscode.window.showErrorMessage(
      "Failed to run 'elixir' command. ElixirLS will probably fail to launch. Logged PATH to Development Console."
    );
    console.warn(
      `Failed to run 'elixir' command. Current process's PATH: ${process.env["PATH"]}`
    );
    return false;
  } else if (testResult.length > 0) {
    vscode.window.showErrorMessage(
      "Running 'elixir' command caused extraneous print to stdout. See VS Code's developer console for details."
    );
    console.warn(
      "Running 'elixir -e \"\"' printed to stdout:\n" + testResult.toString()
    );
    return false;
  } else {
    return true;
  }
}

function detectConflictingExtension(extensionId: string): void {
  const extension = vscode.extensions.getExtension(extensionId);
  if (extension) {
    vscode.window.showErrorMessage(
      "Warning: " +
        extensionId +
        " is not compatible with ElixirLS, please uninstall " +
        extensionId
    );
  }
}

function sortedWorkspaceFolders(): string[] {
  if (_sortedWorkspaceFolders === void 0) {
    _sortedWorkspaceFolders = workspace.workspaceFolders
      ? workspace.workspaceFolders
        .map((folder) => {
          let result = folder.uri.toString();
          if (result.charAt(result.length - 1) !== "/") {
            result = result + "/";
          }
          return result;
        })
        .sort((a, b) => {
          return a.length - b.length;
        })
      : [];
  }
  return _sortedWorkspaceFolders;
}
workspace.onDidChangeWorkspaceFolders(
  () => (_sortedWorkspaceFolders = undefined)
);

function getOuterMostWorkspaceFolder(folder: WorkspaceFolder): WorkspaceFolder {
  const sorted = sortedWorkspaceFolders();
  for (const element of sorted) {
    let uri = folder.uri.toString();
    if (uri.charAt(uri.length - 1) !== "/") {
      uri = uri + "/";
    }
    if (uri.startsWith(element)) {
      return workspace.getWorkspaceFolder(Uri.parse(element))!;
    }
  }
  return folder;
}

function configureCopyDebugInfo(context: ExtensionContext) {
  const disposable = vscode.commands.registerCommand("extension.copyDebugInfo", () => {
    const elixirVersion = execSync(`elixir --version`);
    const extension = vscode.extensions.getExtension("jakebecker.elixir-ls");
    if (!extension) {
      return;
    }

    const message = `
* Elixir & Erlang versions (elixir --version): ${elixirVersion}
* VSCode ElixirLS version: ${extension.packageJSON.version}
* Operating System Version: ${os.platform()} ${os.release()}
`;

    vscode.window.showInformationMessage(`Copied to clipboard: ${message}`);
    vscode.env.clipboard.writeText(message);
  });
  context.subscriptions.push(disposable);
}

function getExpandMacroWebviewContent(content: Record<string, string>) {
  let body = "";
  for (const [key, value] of Object.entries(content)) {
    body += `<div>
      <h4>${key}</h4>
      <code><pre>${value}</pre></code>
    </div>`
  }

  return `<!DOCTYPE html>
<html lang="en">
<head>
    <meta charset="UTF-8">
    <meta name="viewport" content="width=device-width, initial-scale=1.0">
    <title>${ExpandMacroTitle}</title>
</head>
<body>
  ${body}
</body>
</html>`;
}

function configureExpandMacro(context: ExtensionContext) {
  const disposable = vscode.commands.registerCommand("extension.expandMacro", async () => {
    const extension = vscode.extensions.getExtension("jakebecker.elixir-ls");
    const editor = vscode.window.activeTextEditor;
    if (!extension || !editor) {
      return;
    }

    const uri = editor.document.uri;
    const client = getClient(editor.document);

    if (!client) {
      return;
    }

    if (editor.selection.isEmpty) {
      return;
    }

    const command = client.initializeResult!.capabilities.executeCommandProvider!.commands
      .find(c => c.startsWith("expandMacro:"))!;

    const params: ExecuteCommandParams = {
      command: command,
      arguments: [uri.toString(), editor.document.getText(editor.selection), editor.selection.start.line]
    };

    const res: Record<string, string> = await client.sendRequest("workspace/executeCommand", params);

    const panel = vscode.window.createWebviewPanel(
      'expandMacro',
      ExpandMacroTitle,
      vscode.ViewColumn.One,
      {}
    );
    panel.webview.html = getExpandMacroWebviewContent(res);
  });

<<<<<<< HEAD
  context.subscriptions.push(disposable);
}

function configureManipulatePipes(context: ExtensionContext, operation: "toPipe" | "fromPipe") {
  const commandName = `extension.${operation}`;

  const disposable = vscode.commands.registerCommand(commandName, async () => {
    const extension = vscode.extensions.getExtension("jakebecker.elixir-ls");
    const editor = vscode.window.activeTextEditor;
    if (!extension || !editor) {
      return;
    }

    const client = getClient(editor.document);
    const uri = editor.document.uri

    if (!client) {
      return
    }


    const command = client.initializeResult!.capabilities.executeCommandProvider!.commands
      .find((c: string) => c.startsWith('manipulatePipes:'))!;

    const uriStr = uri.toString();
    const args = [
      operation,
      uriStr,
      editor.selection.start.line,
      editor.selection.start.character,
    ];

    const params: ExecuteCommandParams = { command, arguments: args };

    client.sendRequest("workspace/executeCommand", params);
  });

=======
>>>>>>> 52cc4806
  context.subscriptions.push(disposable);
}

class DebugAdapterExecutableFactory implements vscode.DebugAdapterDescriptorFactory {
  createDebugAdapterDescriptor(session: vscode.DebugSession, executable: vscode.DebugAdapterExecutable): vscode.ProviderResult<vscode.DebugAdapterDescriptor> {
    if (session.workspaceFolder) {
      const cwd: string = session.workspaceFolder.uri.fsPath;

      let options;
      if (executable.options) {
        options = { ...executable.options, cwd };
      } else {
        options = { cwd };
      }

      return new vscode.DebugAdapterExecutable(executable.command, executable.args, options);
    }

    return executable;
  }
}

function configureDebugger(context: ExtensionContext) {
  // Use custom DebugAdaptureExecutableFactory that launches the debugger with
  // the current working directory set to the workspace root so asdf can load
  // the correct environment properly.
  const factory = new DebugAdapterExecutableFactory();
  const disposable = vscode.debug.registerDebugAdapterDescriptorFactory("mix_task", factory);
  context.subscriptions.push(disposable);
}

function configureTerminalLinkProvider(context: ExtensionContext) {
  function openUri(uri: Uri, line: number) {
    vscode.workspace.openTextDocument(uri).then(document => {
      vscode.window.showTextDocument(document).then(editor => {
        const position = new vscode.Position(line - 1, 0);
        const selection = new vscode.Selection(position, position);
        editor.revealRange(selection);
        editor.selection = selection;
      });
    });
  }

  const disposable = vscode.window.registerTerminalLinkProvider({
    provideTerminalLinks: (context: vscode.TerminalLinkContext, _token: vscode.CancellationToken): vscode.ProviderResult<TerminalLinkWithData[]> => {
      const regex = /(?:\((?<app>[_a-z]+) \d+.\d+.\d+\) )(?<file>[_a-z/]*[_a-z]+.ex):(?<line>\d+)/;
      const matches = context.line.match(regex);
      if (matches === null) {
        return [];
      }

      return [
        {
          startIndex: matches.index!,
          length: matches[0].length,
          data: {
            app: matches.groups!.app,
            file: matches.groups!.file,
            line: parseInt(matches.groups!.line),
          },
        },
      ];
    },
    handleTerminalLink: ({ data: { app, file, line } }: TerminalLinkWithData): vscode.ProviderResult<void> => {
      const umbrellaFile = path.join("apps", app, file);
      vscode.workspace.findFiles(`{${umbrellaFile},${file}}`).then(uris => {
        if (uris.length === 1) {
          openUri(uris[0], line);
        } else if (uris.length > 1) {
          const items = uris.map(uri => ({ label: uri.toString(), uri }));
          vscode.window.showQuickPick(items).then(selection => {
            if (!selection) {
              return;
            }

            openUri(selection.uri, line);
          });
        }
      });
    }
  });

  context.subscriptions.push(disposable);
}

function configureRunTestFromCodeLens() {
  vscode.commands.registerCommand(Commands.RUN_TEST_FROM_CODELENS, runFromCodeLens);
}

function startClient(context: ExtensionContext, clientOptions: LanguageClientOptions): LanguageClient {
  const command =
    os.platform() == "win32" ? "language_server.bat" : "language_server.sh";

  const serverOpts = {
    command: context.asAbsolutePath("./elixir-ls-release/" + command),
  };

  // If the extension is launched in debug mode then the `debug` server options are used instead of `run`
  // currently we pass the same options regardless of the mode
  const serverOptions: ServerOptions = {
    run: serverOpts,
    debug: serverOpts,
  };

  let displayName;
  if (clientOptions.workspaceFolder) {
    console.log(`ElixirLS: starting client for ${clientOptions.workspaceFolder!.uri.toString()} with server options`, serverOptions, "client options", clientOptions)
    displayName = `ElixirLS - ${clientOptions.workspaceFolder!.name}`;
  } else {
    console.log(`ElixirLS: starting default client with server options`, serverOptions, "client options", clientOptions)
    displayName = "ElixirLS - (default)"
  }

  const client = new LanguageClient(
    "elixirLS", // langId
    displayName, // display name
    serverOptions,
    clientOptions
  );
  const disposable = client.start();

  // Push the disposable to the context's subscriptions so that the
  // client can be deactivated on extension deactivation
  context.subscriptions.push(disposable);
  return client;
}

export function activate(context: ExtensionContext): void {
  testElixir();
  detectConflictingExtension("mjmcloug.vscode-elixir");
  // https://github.com/elixir-lsp/vscode-elixir-ls/issues/34
  detectConflictingExtension("sammkj.vscode-elixir-formatter");

  configureRunTestFromCodeLens()
  configureCopyDebugInfo(context);
  configureExpandMacro(context);
  configureManipulatePipes(context, "fromPipe");
  configureManipulatePipes(context, "toPipe");
  configureDebugger(context);
  configureTerminalLinkProvider(context);

  // Options to control the language client
  const clientOptions: LanguageClientOptions = {
    // Register the server for Elixir documents
    // the client will iterate through this list and chose the first matching element
    documentSelector: [
      { language: "elixir", scheme: "file" },
      { language: "elixir", scheme: "untitled" },
      { language: "eex", scheme: "file" },
      { language: "eex", scheme: "untitled" },
      { language: "html-eex", scheme: "file" },
      { language: "html-eex", scheme: "untitled" },
      { language: "phoenix-heex", scheme: "file" },
      { language: "phoenix-heex", scheme: "untitled" },
      { language: "surface", scheme: "file" },
      { language: "surface", scheme: "untitled" }
    ],
    // Don't focus the Output pane on errors because request handler errors are no big deal
    revealOutputChannelOn: RevealOutputChannelOn.Never,
    synchronize: {
      // Synchronize the setting section 'elixirLS' to the server
      configurationSection: "elixirLS",
      // Notify the server about file changes to Elixir files contained in the workspace
      fileEvents: [
        workspace.createFileSystemWatcher("**/*.{ex,exs,erl,hrl,yrl,xrl,eex,leex,heex,sface}"),
      ],
    },
  };

  function didOpenTextDocument(document: vscode.TextDocument): void {
    // We are only interested in elixir related files
    if (["elixir", "eex", "html-eex", "phoenix-heex", "surface"].indexOf(document.languageId) < 0) {
      return;
    }

    const uri = document.uri;
    let folder = workspace.getWorkspaceFolder(uri);

    // Files outside of workspace go to default client when no directory is open
    // otherwise they go to first workspace
    // (even if we pass undefined in clientOptions vs will pass first workspace as rootUri/rootPath)
    if (!folder) {
      if (workspace.workspaceFolders && workspace.workspaceFolders.length !== 0) {
        // untitled file assigned to first workspace
        folder = workspace.getWorkspaceFolder(workspace.workspaceFolders[0].uri)!;
      } else {
        // no workspace folders - use default client
        if (!defaultClient) {
          // Create the language client and start the client.
          defaultClient = startClient(context, clientOptions);
        }
        return;
      }
    }

    // If we have nested workspace folders we only start a server on the outer most workspace folder.
    folder = getOuterMostWorkspaceFolder(folder);

    if (!clients.has(folder.uri.toString())) {
      const pattern = `${folder.uri.fsPath}/**/*`
      // open untitled files go to the first workspace
      const untitled = folder.index === 0 ? [
        { language: "elixir", scheme: "untitled" },
        { language: "eex", scheme: "untitled" },
        { language: "html-eex", scheme: "untitled"},
        { language: "phoenix-heex", scheme: "untitled"},
        { language: "surface", scheme: "untitled"}
      ] : [];
      const workspaceClientOptions: LanguageClientOptions = Object.assign(
        {},
        clientOptions,
        {
          // the client will iterate through this list and chose the first matching element
          documentSelector: [
            { language: "elixir", scheme: "file", pattern: pattern },
            { language: "eex", scheme: "file", pattern: pattern },
            { language: "html-eex", scheme: "file", pattern: pattern },
            { language: "phoenix-heex", scheme: "file", pattern: pattern },
            { language: "surface", scheme: "file", pattern: pattern },
            ...untitled
          ],
          workspaceFolder: folder,
        }
      );

      clients.set(folder.uri.toString(), startClient(context, workspaceClientOptions));
    }
  }

  workspace.onDidOpenTextDocument(didOpenTextDocument);
  workspace.textDocuments.forEach(didOpenTextDocument);
  workspace.onDidChangeWorkspaceFolders((event) => {
    for (const folder of event.removed) {
      const client = clients.get(folder.uri.toString());
      if (client) {
        clients.delete(folder.uri.toString());
        client.stop();
      }
    }
  });
}

export function deactivate(): Thenable<void> {
  const promises: Thenable<void>[] = [];
  if (defaultClient) {
    console.log("ElixirLS: stopping default client");
    promises.push(defaultClient.stop());
    defaultClient = null;
  }
  for (const [uri, client] of clients.entries()) {
    console.log(`ElixirLS: stopping client for ${uri}`);
    promises.push(client.stop());
  }
  clients.clear();
  return Promise.all(promises).then(() => undefined);
}

function getClient(document: vscode.TextDocument): LanguageClient | null {
  // We are only interested in elixir files
  if (document.languageId !== "elixir") {
    return null;
  }

  // Files outside of workspace go to default client when no directory is open
  // otherwise they go to first workspace
  // (even if we pass undefined in clientOptions vs will pass first workspace as rootUri/rootPath)
  let folder = workspace.getWorkspaceFolder(document.uri);
  if (!folder) {
    if (workspace.workspaceFolders && workspace.workspaceFolders.length !== 0) {
      // untitled file assigned to first workspace
      folder = workspace.getWorkspaceFolder(workspace.workspaceFolders[0].uri)!;
    } else {
      // no workspace folders - use default client
      return defaultClient!;
    }
  }

  // If we have nested workspace folders we only start a server on the outer most workspace folder.
  folder = getOuterMostWorkspaceFolder(folder);

  return clients.get(folder.uri.toString())!;
}<|MERGE_RESOLUTION|>--- conflicted
+++ resolved
@@ -202,7 +202,6 @@
     panel.webview.html = getExpandMacroWebviewContent(res);
   });
 
-<<<<<<< HEAD
   context.subscriptions.push(disposable);
 }
 
@@ -239,10 +238,6 @@
 
     client.sendRequest("workspace/executeCommand", params);
   });
-
-=======
->>>>>>> 52cc4806
-  context.subscriptions.push(disposable);
 }
 
 class DebugAdapterExecutableFactory implements vscode.DebugAdapterDescriptorFactory {
